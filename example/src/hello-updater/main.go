--- conflicted
+++ resolved
@@ -9,11 +9,7 @@
 	"io/ioutil"
 	"log"
 
-<<<<<<< HEAD
 	"github.com/segfault16/go-selfupdate/selfupdate"
-=======
-	"github.com/sanbornm/go-selfupdate/selfupdate"
->>>>>>> 3ce611e5
 )
 
 var version string
@@ -26,8 +22,6 @@
 	Dir:            "update/",                // The directory created by the app when run which stores the cktime file
 	CmdName:        "hello-updater",          // The app name which is appended to the ApiURL to look for an update
 	ForceCheck:     true,                     // For this example, always check for an update unless the version is "dev"
-<<<<<<< HEAD
-=======
 }
 
 func ParseRsaPublicKeyFromPemStr(pubPEM []byte) (*rsa.PublicKey, error) {
@@ -48,7 +42,6 @@
 		break // fall through
 	}
 	return nil, errors.New("Key type is not RSA")
->>>>>>> 3ce611e5
 }
 
 func main() {
